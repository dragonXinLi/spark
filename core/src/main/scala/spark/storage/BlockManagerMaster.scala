package spark.storage

<<<<<<< HEAD
import scala.collection.mutable.ArrayBuffer
=======
import java.io._
import java.util.{HashMap => JHashMap}

import scala.collection.JavaConverters._
import scala.collection.mutable.{ArrayBuffer, HashMap, HashSet}
>>>>>>> 05e38073
import scala.util.Random

import akka.actor.{Actor, ActorRef, ActorSystem, Props}
import akka.dispatch.Await
import akka.pattern.ask
import akka.util.{Duration, Timeout}
import akka.util.duration._

import spark.{Logging, SparkException, Utils}


<<<<<<< HEAD
private[spark] class BlockManagerMaster(
    val actorSystem: ActorSystem,
    isMaster: Boolean,
    isLocal: Boolean,
    masterIp: String,
    masterPort: Int)
  extends Logging {
=======
private[spark]
sealed trait ToBlockManagerMaster

private[spark]
case class RegisterBlockManager(
    blockManagerId: BlockManagerId,
    maxMemSize: Long)
  extends ToBlockManagerMaster

private[spark]
class HeartBeat(
    var blockManagerId: BlockManagerId,
    var blockId: String,
    var storageLevel: StorageLevel,
    var memSize: Long,
    var diskSize: Long)
  extends ToBlockManagerMaster
  with Externalizable {

  def this() = this(null, null, null, 0, 0)  // For deserialization only

  override def writeExternal(out: ObjectOutput) {
    blockManagerId.writeExternal(out)
    out.writeUTF(blockId)
    storageLevel.writeExternal(out)
    out.writeInt(memSize.toInt)
    out.writeInt(diskSize.toInt)
  }

  override def readExternal(in: ObjectInput) {
    blockManagerId = new BlockManagerId()
    blockManagerId.readExternal(in)
    blockId = in.readUTF()
    storageLevel = new StorageLevel()
    storageLevel.readExternal(in)
    memSize = in.readInt()
    diskSize = in.readInt()
  }
}

private[spark]
object HeartBeat {
  def apply(blockManagerId: BlockManagerId,
      blockId: String,
      storageLevel: StorageLevel,
      memSize: Long,
      diskSize: Long): HeartBeat = {
    new HeartBeat(blockManagerId, blockId, storageLevel, memSize, diskSize)
  }

  // For pattern-matching
  def unapply(h: HeartBeat): Option[(BlockManagerId, String, StorageLevel, Long, Long)] = {
    Some((h.blockManagerId, h.blockId, h.storageLevel, h.memSize, h.diskSize))
  }
}

private[spark]
case class GetLocations(blockId: String) extends ToBlockManagerMaster

private[spark]
case class GetLocationsMultipleBlockIds(blockIds: Array[String]) extends ToBlockManagerMaster

private[spark]
case class GetPeers(blockManagerId: BlockManagerId, size: Int) extends ToBlockManagerMaster

private[spark]
case class RemoveHost(host: String) extends ToBlockManagerMaster

private[spark]
case object StopBlockManagerMaster extends ToBlockManagerMaster

private[spark]
case object GetMemoryStatus extends ToBlockManagerMaster

private[spark]
case class GetStorageStatus extends ToBlockManagerMaster

private[spark]
case class BlockStatus(blockManagerId: BlockManagerId, storageLevel: StorageLevel, memSize: Long, diskSize: Long)


private[spark] class BlockManagerMasterActor(val isLocal: Boolean) extends Actor with Logging {

  class BlockManagerInfo(
      val blockManagerId: BlockManagerId,
      timeMs: Long,
      val maxMem: Long) {
    private var _lastSeenMs = timeMs
    private var _remainingMem = maxMem

    private val _blocks = new JHashMap[String, BlockStatus]

    logInfo("Registering block manager %s:%d with %s RAM".format(
      blockManagerId.ip, blockManagerId.port, Utils.memoryBytesToString(maxMem)))

    def updateLastSeenMs() {
      _lastSeenMs = System.currentTimeMillis() / 1000
    }

    def updateBlockInfo(blockId: String, storageLevel: StorageLevel, memSize: Long, diskSize: Long)
      : Unit = synchronized {

      updateLastSeenMs()

      if (_blocks.containsKey(blockId)) {
        // The block exists on the slave already.
        val originalLevel: StorageLevel = _blocks.get(blockId).storageLevel

        if (originalLevel.useMemory) {
          _remainingMem += memSize
        }
      }

      if (storageLevel.isValid) {
        // isValid means it is either stored in-memory or on-disk.
        _blocks.put(blockId, BlockStatus(blockManagerId, storageLevel, memSize, diskSize))
        if (storageLevel.useMemory) {
          _remainingMem -= memSize
          logInfo("Added %s in memory on %s:%d (size: %s, free: %s)".format(
            blockId, blockManagerId.ip, blockManagerId.port, Utils.memoryBytesToString(memSize),
            Utils.memoryBytesToString(_remainingMem)))
        }
        if (storageLevel.useDisk) {
          logInfo("Added %s on disk on %s:%d (size: %s)".format(
            blockId, blockManagerId.ip, blockManagerId.port, Utils.memoryBytesToString(diskSize)))
        }
      } else if (_blocks.containsKey(blockId)) {
        // If isValid is not true, drop the block.
        val originalLevel: StorageLevel = _blocks.get(blockId).storageLevel
        _blocks.remove(blockId)
        if (originalLevel.useMemory) {
          _remainingMem += memSize
          logInfo("Removed %s on %s:%d in memory (size: %s, free: %s)".format(
            blockId, blockManagerId.ip, blockManagerId.port, Utils.memoryBytesToString(memSize),
            Utils.memoryBytesToString(_remainingMem)))
        }
        if (originalLevel.useDisk) {
          logInfo("Removed %s on %s:%d on disk (size: %s)".format(
            blockId, blockManagerId.ip, blockManagerId.port, Utils.memoryBytesToString(diskSize)))
        }
      }
    }

    def blocks: JHashMap[String, BlockStatus] = _blocks

    def remainingMem: Long = _remainingMem
>>>>>>> 05e38073

  val AKKA_RETRY_ATTEMPS: Int = System.getProperty("spark.akka.num.retries", "3").toInt
  val AKKA_RETRY_INTERVAL_MS: Int = System.getProperty("spark.akka.retry.wait", "3000").toInt

  val MASTER_AKKA_ACTOR_NAME = "BlockMasterManager"
  val SLAVE_AKKA_ACTOR_NAME = "BlockSlaveManager"
  val DEFAULT_MANAGER_IP: String = Utils.localHostName()

  val timeout = 10.seconds
  var masterActor: ActorRef = {
    if (isMaster) {
      val masterActor = actorSystem.actorOf(Props(new BlockManagerMasterActor(isLocal)),
        name = MASTER_AKKA_ACTOR_NAME)
      logInfo("Registered BlockManagerMaster Actor")
      masterActor
    } else {
      val url = "akka://spark@%s:%s/user/%s".format(masterIp, masterPort, MASTER_AKKA_ACTOR_NAME)
      logInfo("Connecting to BlockManagerMaster: " + url)
      actorSystem.actorFor(url)
    }
  }

<<<<<<< HEAD
  /** Remove a dead host from the master actor. This is only called on the master side. */
  def notifyADeadHost(host: String) {
    tell(RemoveHost(host))
    logInfo("Removed " + host + " successfully in notifyADeadHost")
=======
  private val blockManagerInfo = new HashMap[BlockManagerId, BlockManagerInfo]
  private val blockInfo = new JHashMap[String, Pair[Int, HashSet[BlockManagerId]]]

  initLogging()

  def removeHost(host: String) {
    logInfo("Trying to remove the host: " + host + " from BlockManagerMaster.")
    logInfo("Previous hosts: " + blockManagerInfo.keySet.toSeq)
    val ip = host.split(":")(0)
    val port = host.split(":")(1)
    blockManagerInfo.remove(new BlockManagerId(ip, port.toInt))
    logInfo("Current hosts: " + blockManagerInfo.keySet.toSeq)
    sender ! true
  }

  def receive = {
    case RegisterBlockManager(blockManagerId, maxMemSize) =>
      register(blockManagerId, maxMemSize)

    case HeartBeat(blockManagerId, blockId, storageLevel, deserializedSize, size) =>
      heartBeat(blockManagerId, blockId, storageLevel, deserializedSize, size)

    case GetLocations(blockId) =>
      getLocations(blockId)

    case GetLocationsMultipleBlockIds(blockIds) =>
      getLocationsMultipleBlockIds(blockIds)

    case GetPeers(blockManagerId, size) =>
      getPeersDeterministic(blockManagerId, size)
      /*getPeers(blockManagerId, size)*/

    case GetMemoryStatus =>
      getMemoryStatus

    case GetStorageStatus =>
      getStorageStatus

    case RemoveHost(host) =>
      removeHost(host)
      sender ! true

    case StopBlockManagerMaster =>
      logInfo("Stopping BlockManagerMaster")
      sender ! true
      context.stop(self)

    case other =>
      logInfo("Got unknown message: " + other)
>>>>>>> 05e38073
  }

  /**
   * Send the master actor a heart beat from the slave. Returns true if everything works out,
   * false if the master does not know about the given block manager, which means the block
   * manager should re-register.
   */
  def sendHeartBeat(blockManagerId: BlockManagerId): Boolean = {
    askMasterWithRetry[Boolean](HeartBeat(blockManagerId))
  }

<<<<<<< HEAD
  /** Register the BlockManager's id with the master. */
  def registerBlockManager(
    blockManagerId: BlockManagerId, maxMemSize: Long, slaveActor: ActorRef) {
    logInfo("Trying to register BlockManager")
    tell(RegisterBlockManager(blockManagerId, maxMemSize, slaveActor))
    logInfo("Registered BlockManager")
=======
  private def getStorageStatus() {
    val res = blockManagerInfo.map { case(blockManagerId, info) =>
      StorageStatus(blockManagerId, info.maxMem, info.blocks.asScala.toMap)
    }
    sender ! res
  }

  private def register(blockManagerId: BlockManagerId, maxMemSize: Long) {
    val startTimeMs = System.currentTimeMillis()
    val tmp = " " + blockManagerId + " "
    logDebug("Got in register 0" + tmp + Utils.getUsedTimeMs(startTimeMs))
    if (blockManagerId.ip == Utils.localHostName() && !isLocal) {
      logInfo("Got Register Msg from master node, don't register it")
    } else {
      blockManagerInfo += (blockManagerId -> new BlockManagerInfo(
        blockManagerId, System.currentTimeMillis() / 1000, maxMemSize))
    }
    logDebug("Got in register 1" + tmp + Utils.getUsedTimeMs(startTimeMs))
    sender ! true
>>>>>>> 05e38073
  }

  def updateBlockInfo(
      blockManagerId: BlockManagerId,
      blockId: String,
      storageLevel: StorageLevel,
      memSize: Long,
      diskSize: Long): Boolean = {
    val res = askMasterWithRetry[Boolean](
      UpdateBlockInfo(blockManagerId, blockId, storageLevel, memSize, diskSize))
    logInfo("Updated info of block " + blockId)
    res
  }

  /** Get locations of the blockId from the master */
  def getLocations(blockId: String): Seq[BlockManagerId] = {
    askMasterWithRetry[Seq[BlockManagerId]](GetLocations(blockId))
  }

  /** Get locations of multiple blockIds from the master */
  def getLocations(blockIds: Array[String]): Seq[Seq[BlockManagerId]] = {
    askMasterWithRetry[Seq[Seq[BlockManagerId]]](GetLocationsMultipleBlockIds(blockIds))
  }

  /** Get ids of other nodes in the cluster from the master */
  def getPeers(blockManagerId: BlockManagerId, numPeers: Int): Seq[BlockManagerId] = {
    val result = askMasterWithRetry[Seq[BlockManagerId]](GetPeers(blockManagerId, numPeers))
    if (result.length != numPeers) {
      throw new SparkException(
        "Error getting peers, only got " + result.size + " instead of " + numPeers)
    }
    result
  }

  /**
   * Remove a block from the slaves that have it. This can only be used to remove
   * blocks that the master knows about.
   */
  def removeBlock(blockId: String) {
    askMasterWithRetry(RemoveBlock(blockId))
  }

  /**
   * Return the memory status for each block manager, in the form of a map from
   * the block manager's id to two long values. The first value is the maximum
   * amount of memory allocated for the block manager, while the second is the
   * amount of remaining memory.
   */
  def getMemoryStatus: Map[BlockManagerId, (Long, Long)] = {
    askMasterWithRetry[Map[BlockManagerId, (Long, Long)]](GetMemoryStatus)
  }

  /** Stop the master actor, called only on the Spark master node */
  def stop() {
    if (masterActor != null) {
      tell(StopBlockManagerMaster)
      masterActor = null
      logInfo("BlockManagerMaster stopped")
    }
  }

  /** Send a one-way message to the master actor, to which we expect it to reply with true. */
  private def tell(message: Any) {
    if (!askMasterWithRetry[Boolean](message)) {
      throw new SparkException("BlockManagerMasterActor returned false, expected true.")
    }
  }

  /**
   * Send a message to the master actor and get its result within a default timeout, or
   * throw a SparkException if this fails.
   */
  private def askMasterWithRetry[T](message: Any): T = {
    // TODO: Consider removing multiple attempts
    if (masterActor == null) {
      throw new SparkException("Error sending message to BlockManager as masterActor is null " +
        "[message = " + message + "]")
    }
    var attempts = 0
    var lastException: Exception = null
    while (attempts < AKKA_RETRY_ATTEMPS) {
      attempts += 1
      try {
        val future = masterActor.ask(message)(timeout)
        val result = Await.result(future, timeout)
        if (result == null) {
          throw new Exception("BlockManagerMaster returned null")
        }
        return result.asInstanceOf[T]
      } catch {
        case ie: InterruptedException => throw ie
        case e: Exception =>
          lastException = e
          logWarning("Error sending message to BlockManagerMaster in " + attempts + " attempts", e)
      }
      Thread.sleep(AKKA_RETRY_INTERVAL_MS)
    }

    throw new SparkException(
      "Error sending message to BlockManagerMaster [message = " + message + "]", lastException)
  }

}<|MERGE_RESOLUTION|>--- conflicted
+++ resolved
@@ -1,14 +1,10 @@
 package spark.storage
 
-<<<<<<< HEAD
-import scala.collection.mutable.ArrayBuffer
-=======
 import java.io._
 import java.util.{HashMap => JHashMap}
 
 import scala.collection.JavaConverters._
 import scala.collection.mutable.{ArrayBuffer, HashMap, HashSet}
->>>>>>> 05e38073
 import scala.util.Random
 
 import akka.actor.{Actor, ActorRef, ActorSystem, Props}
@@ -20,7 +16,6 @@
 import spark.{Logging, SparkException, Utils}
 
 
-<<<<<<< HEAD
 private[spark] class BlockManagerMaster(
     val actorSystem: ActorSystem,
     isMaster: Boolean,
@@ -28,154 +23,6 @@
     masterIp: String,
     masterPort: Int)
   extends Logging {
-=======
-private[spark]
-sealed trait ToBlockManagerMaster
-
-private[spark]
-case class RegisterBlockManager(
-    blockManagerId: BlockManagerId,
-    maxMemSize: Long)
-  extends ToBlockManagerMaster
-
-private[spark]
-class HeartBeat(
-    var blockManagerId: BlockManagerId,
-    var blockId: String,
-    var storageLevel: StorageLevel,
-    var memSize: Long,
-    var diskSize: Long)
-  extends ToBlockManagerMaster
-  with Externalizable {
-
-  def this() = this(null, null, null, 0, 0)  // For deserialization only
-
-  override def writeExternal(out: ObjectOutput) {
-    blockManagerId.writeExternal(out)
-    out.writeUTF(blockId)
-    storageLevel.writeExternal(out)
-    out.writeInt(memSize.toInt)
-    out.writeInt(diskSize.toInt)
-  }
-
-  override def readExternal(in: ObjectInput) {
-    blockManagerId = new BlockManagerId()
-    blockManagerId.readExternal(in)
-    blockId = in.readUTF()
-    storageLevel = new StorageLevel()
-    storageLevel.readExternal(in)
-    memSize = in.readInt()
-    diskSize = in.readInt()
-  }
-}
-
-private[spark]
-object HeartBeat {
-  def apply(blockManagerId: BlockManagerId,
-      blockId: String,
-      storageLevel: StorageLevel,
-      memSize: Long,
-      diskSize: Long): HeartBeat = {
-    new HeartBeat(blockManagerId, blockId, storageLevel, memSize, diskSize)
-  }
-
-  // For pattern-matching
-  def unapply(h: HeartBeat): Option[(BlockManagerId, String, StorageLevel, Long, Long)] = {
-    Some((h.blockManagerId, h.blockId, h.storageLevel, h.memSize, h.diskSize))
-  }
-}
-
-private[spark]
-case class GetLocations(blockId: String) extends ToBlockManagerMaster
-
-private[spark]
-case class GetLocationsMultipleBlockIds(blockIds: Array[String]) extends ToBlockManagerMaster
-
-private[spark]
-case class GetPeers(blockManagerId: BlockManagerId, size: Int) extends ToBlockManagerMaster
-
-private[spark]
-case class RemoveHost(host: String) extends ToBlockManagerMaster
-
-private[spark]
-case object StopBlockManagerMaster extends ToBlockManagerMaster
-
-private[spark]
-case object GetMemoryStatus extends ToBlockManagerMaster
-
-private[spark]
-case class GetStorageStatus extends ToBlockManagerMaster
-
-private[spark]
-case class BlockStatus(blockManagerId: BlockManagerId, storageLevel: StorageLevel, memSize: Long, diskSize: Long)
-
-
-private[spark] class BlockManagerMasterActor(val isLocal: Boolean) extends Actor with Logging {
-
-  class BlockManagerInfo(
-      val blockManagerId: BlockManagerId,
-      timeMs: Long,
-      val maxMem: Long) {
-    private var _lastSeenMs = timeMs
-    private var _remainingMem = maxMem
-
-    private val _blocks = new JHashMap[String, BlockStatus]
-
-    logInfo("Registering block manager %s:%d with %s RAM".format(
-      blockManagerId.ip, blockManagerId.port, Utils.memoryBytesToString(maxMem)))
-
-    def updateLastSeenMs() {
-      _lastSeenMs = System.currentTimeMillis() / 1000
-    }
-
-    def updateBlockInfo(blockId: String, storageLevel: StorageLevel, memSize: Long, diskSize: Long)
-      : Unit = synchronized {
-
-      updateLastSeenMs()
-
-      if (_blocks.containsKey(blockId)) {
-        // The block exists on the slave already.
-        val originalLevel: StorageLevel = _blocks.get(blockId).storageLevel
-
-        if (originalLevel.useMemory) {
-          _remainingMem += memSize
-        }
-      }
-
-      if (storageLevel.isValid) {
-        // isValid means it is either stored in-memory or on-disk.
-        _blocks.put(blockId, BlockStatus(blockManagerId, storageLevel, memSize, diskSize))
-        if (storageLevel.useMemory) {
-          _remainingMem -= memSize
-          logInfo("Added %s in memory on %s:%d (size: %s, free: %s)".format(
-            blockId, blockManagerId.ip, blockManagerId.port, Utils.memoryBytesToString(memSize),
-            Utils.memoryBytesToString(_remainingMem)))
-        }
-        if (storageLevel.useDisk) {
-          logInfo("Added %s on disk on %s:%d (size: %s)".format(
-            blockId, blockManagerId.ip, blockManagerId.port, Utils.memoryBytesToString(diskSize)))
-        }
-      } else if (_blocks.containsKey(blockId)) {
-        // If isValid is not true, drop the block.
-        val originalLevel: StorageLevel = _blocks.get(blockId).storageLevel
-        _blocks.remove(blockId)
-        if (originalLevel.useMemory) {
-          _remainingMem += memSize
-          logInfo("Removed %s on %s:%d in memory (size: %s, free: %s)".format(
-            blockId, blockManagerId.ip, blockManagerId.port, Utils.memoryBytesToString(memSize),
-            Utils.memoryBytesToString(_remainingMem)))
-        }
-        if (originalLevel.useDisk) {
-          logInfo("Removed %s on %s:%d on disk (size: %s)".format(
-            blockId, blockManagerId.ip, blockManagerId.port, Utils.memoryBytesToString(diskSize)))
-        }
-      }
-    }
-
-    def blocks: JHashMap[String, BlockStatus] = _blocks
-
-    def remainingMem: Long = _remainingMem
->>>>>>> 05e38073
 
   val AKKA_RETRY_ATTEMPS: Int = System.getProperty("spark.akka.num.retries", "3").toInt
   val AKKA_RETRY_INTERVAL_MS: Int = System.getProperty("spark.akka.retry.wait", "3000").toInt
@@ -198,62 +45,10 @@
     }
   }
 
-<<<<<<< HEAD
   /** Remove a dead host from the master actor. This is only called on the master side. */
   def notifyADeadHost(host: String) {
     tell(RemoveHost(host))
     logInfo("Removed " + host + " successfully in notifyADeadHost")
-=======
-  private val blockManagerInfo = new HashMap[BlockManagerId, BlockManagerInfo]
-  private val blockInfo = new JHashMap[String, Pair[Int, HashSet[BlockManagerId]]]
-
-  initLogging()
-
-  def removeHost(host: String) {
-    logInfo("Trying to remove the host: " + host + " from BlockManagerMaster.")
-    logInfo("Previous hosts: " + blockManagerInfo.keySet.toSeq)
-    val ip = host.split(":")(0)
-    val port = host.split(":")(1)
-    blockManagerInfo.remove(new BlockManagerId(ip, port.toInt))
-    logInfo("Current hosts: " + blockManagerInfo.keySet.toSeq)
-    sender ! true
-  }
-
-  def receive = {
-    case RegisterBlockManager(blockManagerId, maxMemSize) =>
-      register(blockManagerId, maxMemSize)
-
-    case HeartBeat(blockManagerId, blockId, storageLevel, deserializedSize, size) =>
-      heartBeat(blockManagerId, blockId, storageLevel, deserializedSize, size)
-
-    case GetLocations(blockId) =>
-      getLocations(blockId)
-
-    case GetLocationsMultipleBlockIds(blockIds) =>
-      getLocationsMultipleBlockIds(blockIds)
-
-    case GetPeers(blockManagerId, size) =>
-      getPeersDeterministic(blockManagerId, size)
-      /*getPeers(blockManagerId, size)*/
-
-    case GetMemoryStatus =>
-      getMemoryStatus
-
-    case GetStorageStatus =>
-      getStorageStatus
-
-    case RemoveHost(host) =>
-      removeHost(host)
-      sender ! true
-
-    case StopBlockManagerMaster =>
-      logInfo("Stopping BlockManagerMaster")
-      sender ! true
-      context.stop(self)
-
-    case other =>
-      logInfo("Got unknown message: " + other)
->>>>>>> 05e38073
   }
 
   /**
@@ -265,34 +60,12 @@
     askMasterWithRetry[Boolean](HeartBeat(blockManagerId))
   }
 
-<<<<<<< HEAD
   /** Register the BlockManager's id with the master. */
   def registerBlockManager(
     blockManagerId: BlockManagerId, maxMemSize: Long, slaveActor: ActorRef) {
     logInfo("Trying to register BlockManager")
     tell(RegisterBlockManager(blockManagerId, maxMemSize, slaveActor))
     logInfo("Registered BlockManager")
-=======
-  private def getStorageStatus() {
-    val res = blockManagerInfo.map { case(blockManagerId, info) =>
-      StorageStatus(blockManagerId, info.maxMem, info.blocks.asScala.toMap)
-    }
-    sender ! res
-  }
-
-  private def register(blockManagerId: BlockManagerId, maxMemSize: Long) {
-    val startTimeMs = System.currentTimeMillis()
-    val tmp = " " + blockManagerId + " "
-    logDebug("Got in register 0" + tmp + Utils.getUsedTimeMs(startTimeMs))
-    if (blockManagerId.ip == Utils.localHostName() && !isLocal) {
-      logInfo("Got Register Msg from master node, don't register it")
-    } else {
-      blockManagerInfo += (blockManagerId -> new BlockManagerInfo(
-        blockManagerId, System.currentTimeMillis() / 1000, maxMemSize))
-    }
-    logDebug("Got in register 1" + tmp + Utils.getUsedTimeMs(startTimeMs))
-    sender ! true
->>>>>>> 05e38073
   }
 
   def updateBlockInfo(
